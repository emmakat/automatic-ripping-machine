--- conflicted
+++ resolved
@@ -191,13 +191,8 @@
     try:
         main(log_file, job, args.protection)
     except Exception as error:
-<<<<<<< HEAD
-        logging.error(error)
-        logging.error("A fatal error has occurred and ARM is exiting.  See traceback below for details.")
-=======
         logging.error("A fatal error has occurred and ARM is exiting.  See traceback below for details."
                       f"Stack: {error}")
->>>>>>> 617dcfe9
         utils.notify(job, constants.NOTIFY_TITLE, "ARM encountered a fatal error processing "
                                                   f"{job.title}. Check the logs for more details. {error}")
         job.status = "fail"
