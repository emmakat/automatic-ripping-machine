#!/usr/bin/env python3

import sys

sys.path.append("/opt/arm")

import argparse  # noqa: E402
import os  # noqa: E402
import logging  # noqa: E402
import time  # noqa: E402
import datetime  # noqa: E402
import re  # noqa: E402
import shutil  # noqa: E402
import pyudev  # noqa: E402
import getpass  # noqa E402
import psutil  # noqa E402
from pathlib import Path, PurePath  # noqa: E402
from arm.ripper import logger, utils, makemkv, handbrake, identify  # noqa: E402
from arm.config.config import cfg  # noqa: E402

from arm.ripper.getkeys import grabkeys  # noqa: E402
from arm.models.models import Job, Config  # noqa: E402
from arm.ui import app, db  # noqa E402


def entry():
    """ Entry to program, parses arguments"""
    parser = argparse.ArgumentParser(description='Process disc using ARM')
    parser.add_argument('-d', '--devpath', help='Devpath', required=True)

    return parser.parse_args()


def log_udev_params():
    """log all udev parameters"""

    logging.debug("**** Logging udev attributes ****")
    # logging.info("**** Start udev attributes ****")
    context = pyudev.Context()
    device = pyudev.Devices.from_device_file(context, '/dev/sr0')
    for key, value in device.items():
        logging.debug(key + ":" + value)
    logging.debug("**** End udev attributes ****")


def log_arm_params(job):
    """log all entry parameters"""

    # log arm parameters
    logging.info("**** Logging ARM variables ****")
    for key in ("devpath", "mountpoint", "title", "year", "video_type",
                "hasnicetitle", "label", "disctype"):
        logging.info(
            key + ": " + str(getattr(job, key)))
    logging.info("**** End of ARM variables ****")

    logging.info("**** Logging config parameters ****")
    for key in ("SKIP_TRANSCODE", "MAINFEATURE", "MINLENGTH", "MAXLENGTH",
                "VIDEOTYPE", "MANUAL_WAIT", "MANUAL_WAIT_TIME", "RIPMETHOD",
                "MKV_ARGS", "DELRAWFILES", "HB_PRESET_DVD", "HB_PRESET_BD",
                "HB_ARGS_DVD", "HB_ARGS_BD", "RAW_PATH", "TRANSCODE_PATH",
                "COMPLETED_PATH", "EXTRAS_SUB", "EMBY_REFRESH", "EMBY_SERVER",
                "EMBY_PORT", "NOTIFY_RIP", "NOTIFY_TRANSCODE",
                "MAX_CONCURRENT_TRANSCODES"):
        logging.info(key.lower() +
                     ": " +
                     str(cfg.get(key, '<not given>')))
    logging.info("**** End of config parameters ****")


def check_fstab():
    logging.info("Checking for fstab entry.")
    with open('/etc/fstab', 'r') as f:
        lines = f.readlines()
        for line in lines:
            # Now grabs the real uncommented fstab entry
            if re.search("^" + job.devpath, line):
                logging.info("fstab entry is: " + line.rstrip())
                return
    logging.error("No fstab entry found.  ARM will likely fail.")


def check_ip():
    """
        Check if user has set an ip in the config file
        if not gets the most likely ip
        arguments:
        none
        return: the ip of the host or 127.0.0.1
    """
    host = cfg['WEBSERVER_IP']
    if host == 'x.x.x.x':
        # autodetect host IP address
        from netifaces import interfaces, ifaddresses, AF_INET
        ip_list = []
        for interface in interfaces():
            inet_links = ifaddresses(interface).get(AF_INET, [])
            for link in inet_links:
                ip = link['addr']
                # print(str(ip))
                if ip != '127.0.0.1' and not (ip.startswith('172')):
                    ip_list.append(ip)
                    # print(str(ip))
        if len(ip_list) > 0:
            return ip_list[0]
        else:
            return '127.0.0.1'
    else:
        return host


def main(logfile, job):
    """main dvd processing function"""
    logging.info("Starting Disc identification")

    identify.identify(job, logfile)
    # Check db for entries matching the crc and successful
    have_dupes, crc_jobs = utils.job_dupe_check(job)
    if crc_jobs is not None:
        # This might need some tweaks to because of title/year manual
        job.title = crc_jobs[0]['title'] if crc_jobs[0]['title'] != "" else job.label
        job.year = crc_jobs[0]['year'] if crc_jobs[0]['year'] != "" else ""
        job.poster_url = crc_jobs[0]['poster_url'] if crc_jobs[0]['poster_url'] != "" else None
        crc_jobs[0]['hasnicetitle'] = bool(crc_jobs[0]['hasnicetitle'])
        job.hasnicetitle = crc_jobs[0]['hasnicetitle'] if crc_jobs[0]['hasnicetitle'] else False
        job.video_type = crc_jobs[0]['video_type'] if crc_jobs[0]['hasnicetitle'] != "" else "unknown"
        db.session.commit()
    # DVD disk entry
    if job.disctype in ["dvd", "bluray"]:
        # Send the notifications
        utils.notify(job, "ARM notification",
                     f"Found disc: {job.title}. Disc type is {job.disctype}. Main Feature is {cfg['MAINFEATURE']}"
                     f".  Edit entry here: http://" + str(check_ip()) + ":"
                     f"{cfg['WEBSERVER_PORT']}/jobdetail?job_id={job.job_id}")
    elif job.disctype == "music":
        utils.notify(job, "ARM notification", f"Found music CD: {job.label}. Ripping all tracks")
    elif job.disctype == "data":
        utils.notify(job, "ARM notification", "Found data disc.  Copying data.")
    else:
        utils.notify(job, "ARM Notification", "Could not identify disc.  Exiting.")
        sys.exit()

    # TODO: Update function that will look for the best match with most data
    #  If we have have waiting for user input enabled
    if cfg["MANUAL_WAIT"]:
        logging.info(f"Waiting {cfg['MANUAL_WAIT_TIME']} seconds for manual override.")
        job.status = "waiting"
        db.session.commit()
        sleep_time = 0
        while sleep_time < cfg["MANUAL_WAIT_TIME"]:
            time.sleep(5)
            sleep_time += 5
            db.session.refresh(job)
            db.session.refresh(config)
            if job.title_manual:
                break
        job.status = "active"
        db.session.commit()

    # If the user has set info manually update database and hasnicetitle
    if job.title_manual:
        logging.info("Manual override found.  Overriding auto identification values.")
        job.updated = True
        # We need to let arm know we have a nice title so it can use the MEDIA folder and not the ARM folder
        job.hasnicetitle = True
    else:
        logging.info("No manual override found.")

    log_arm_params(job)
    check_fstab()

    if cfg["HASHEDKEYS"]:
        logging.info("Getting MakeMKV hashed keys for UHD rips")
        grabkeys()

    # Entry point for dvd/bluray
    if job.disctype in ["dvd", "bluray"]:
        # get filesystem in order
        # If we have a nice title/confirmed name use the MEDIA_DIR and not the ARM unidentified folder
        # if job.hasnicetitle:
        if job.video_type == "movie":
            typeSubFolder = "movies"
        elif job.video_type == "series":
            typeSubFolder = "tv"
        else:
            typeSubFolder = "unidentified"

        if job.year != "0000" or job.year != "":
            hb_out_path = os.path.join(cfg["TRANSCODE_PATH"], str(typeSubFolder), str(job.title) + " (" + str(job.year) + ")")
        else:
            hb_out_path = os.path.join(cfg["TRANSCODE_PATH"], str(typeSubFolder), str(job.title))
        # else:
            # hb_out_path = os.path.join(cfg["ARMPATH"], str(job.title))

        # The dvd directory already exists - Lets make a new one using random numbers
        if (utils.make_dir(hb_out_path)) is False:
            logging.info("Directory exist.")
            # Only begin ripping if we are allowed to make duplicates
            # Or the successful rip of the disc is not found in our database
            if cfg["ALLOW_DUPLICATES"] or not have_dupes:
                ts = round(time.time() * 100)
                # if we have a nice title, set the folder to MEDIA_DIR and not the unidentified ARMPATH

                # None of this is needed. we already have a path we just need to ad to it so no point regenerating it completely
                """if job.hasnicetitle:
                    # Dont use the year if its  0000
                if job.year != "0000" or job.year != "":
                    hb_out_path = os.path.join(cfg["MEDIA_DIR"], str(typeSubFolder), f"{job.title} ({job.year}) {ts}")
                else:
                    hb_out_path = os.path.join(cfg["MEDIA_DIR"], str(typeSubFolder), f"{job.title} {ts}")
                else:
                    hb_out_path = os.path.join(cfg["ARMPATH"], str(job.title) + "_" + str(ts))"""

                hb_out_path = hb_out_path + "_" + str(ts)

                if (utils.make_dir(hb_out_path)) is False:
                    # We failed to make a random directory, most likely a permission issue
                    logging.exception(
                        "A fatal error has occurred and ARM is exiting.  "
                        "Couldn't create filesystem. Possible permission error")
                    utils.notify(job, "ARM notification", "ARM encountered a fatal error processing " + str(
                        job.title) + ".  Couldn't create filesystem. Possible permission error. ")
                    job.status = "fail"
                    db.session.commit()
                    sys.exit()
            else:
                # We arent allowed to rip dupes, notify and exit
                logging.info("Duplicate rips are disabled.")
                utils.notify(job, "ARM notification", "ARM Detected a duplicate disc. For " + str(
                    job.title) + ".  Duplicate rips are disabled. You can re-enable them from your config file. ")
                job.status = "fail"
                db.session.commit()
                sys.exit()

        logging.info("Processing files to: " + hb_out_path)

        # entry point for bluray or dvd with MAINFEATURE off and RIPMETHOD mkv
        hb_in_path = str(job.devpath)
        if job.disctype == "bluray" or (not cfg["MAINFEATURE"] and cfg["RIPMETHOD"] == "mkv"):
            # send to makemkv for ripping
            # run MakeMKV and get path to output
            job.status = "ripping"
            db.session.commit()
            try:
                mkvoutpath = makemkv.makemkv(logfile, job)
            except:  # noqa: E722
                raise

            if mkvoutpath is None:
                logging.error("MakeMKV did not complete successfully.  Exiting ARM!")
                job.status = "fail"
                db.session.commit()
                sys.exit()
            if cfg["NOTIFY_RIP"]:
                # Fixed bug line below
                utils.notify(job, "ARM notification", str(job.title) + " rip complete.  Starting transcode. ")
            # point HB to the path MakeMKV ripped to
            hb_in_path = mkvoutpath

            # Entry point for not transcoding
            if cfg["SKIP_TRANSCODE"] and cfg["RIPMETHOD"] == "mkv":
                logging.info("SKIP_TRANSCODE is true.  Moving raw mkv files.")
                logging.info("NOTE: Identified main feature may not be actual main feature")
                files = os.listdir(mkvoutpath)
                final_directory = hb_out_path
                if job.video_type == "movie":
                    logging.debug("Videotype: " + job.video_type)
                    # if videotype is movie, then move biggest title to media_dir
                    # move the rest of the files to the extras folder

                    # find largest filesize
                    logging.debug("Finding largest file")
                    largest_file_name = ""
                    for f in files:
                        # initialize largest_file_name
                        if largest_file_name == "":
                            largest_file_name = f
                        temp_path_f = os.path.join(hb_in_path, f)
                        temp_path_largest = os.path.join(hb_in_path, largest_file_name)
                        # os.path.join(cfg['MEDIA_DIR'] + videotitle)
                        # if cur file size > largest_file size
                        if (os.stat(temp_path_f).st_size > os.stat(temp_path_largest).st_size):
                            largest_file_name = f
                    # largest_file should be largest file
                    logging.debug("Largest file is: " + largest_file_name)
                    temp_path = os.path.join(hb_in_path, largest_file_name)
                    if (os.stat(temp_path).st_size > 0):  # sanity check for filesize
                        for file in files:
                            # move main into media_dir
                            # move others into extras folder
                            if (file == largest_file_name):
                                # largest movie
                                # Encorporating Rajlaud's fix #349
                                utils.move_files(hb_in_path, file, job, True)
                            else:
                                # other extras
                                if not str(cfg["EXTRAS_SUB"]).lower() == "none":
                                    # Incorporating Rajlaud's fix #349
                                    utils.move_files(hb_in_path, file, job, False)
                                else:
                                    logging.info("Not moving extra: " + file)
                    # Change final path (used to set permissions)
                    final_directory = os.path.join(cfg["COMPLETED_PATH"], str(typeSubFolder), str(job.title) + " (" + str(job.year) + ")")
                    # Clean up
                    # TODO: fix this so it doesnt remove everything
                    logging.debug("Attempting to remove extra folder in TRANSCODE_PATH: " + hb_out_path)
                    if hb_out_path != final_directory:
                        try:
                            shutil.rmtree(hb_out_path)
                            logging.debug("Removed sucessfully: " + hb_out_path)
                        except Exception:
                            logging.debug("Failed to remove: " + hb_out_path)
                else:
                    # if videotype is not movie, then move everything
                    # into 'Unidentified' folder
                    logging.debug("Videotype: " + job.video_type)

                    for f in files:
                        mkvoutfile = os.path.join(mkvoutpath, f)
                        logging.debug("Moving file: " + mkvoutfile + " to: " + mkvoutpath + f)
                        shutil.move(mkvoutfile, hb_out_path)
                # remove raw files, if specified in config
                if cfg["DELRAWFILES"]:
                    logging.info("Removing raw files")
                    shutil.rmtree(mkvoutpath)
                # set file to default permissions '777'
                if cfg["SET_MEDIA_PERMISSIONS"]:
                    perm_result = utils.set_permissions(job, final_directory)
                    logging.info("Permissions set successfully: " + str(perm_result))
                utils.notify(job, "ARM notification", str(job.title) + " processing complete. ")
                logging.info("ARM processing complete")
                # WARN  : might cause issues
                # We need to update our job before we quit
                # It should be safe to do this as we arent waiting for transcode
                job.status = "success"
                db.session.commit()
                # exit
                job.eject()
                sys.exit()
        job.path = hb_out_path
        job.status = "transcoding"
        db.session.commit()
        if job.disctype == "bluray" and cfg["RIPMETHOD"] == "mkv":
            handbrake.handbrake_mkv(hb_in_path, hb_out_path, logfile, job)
        elif job.disctype == "dvd" and (not cfg["MAINFEATURE"] and cfg["RIPMETHOD"] == "mkv"):
            handbrake.handbrake_mkv(hb_in_path, hb_out_path, logfile, job)
        elif job.video_type == "movie" and cfg["MAINFEATURE"] and job.hasnicetitle:
            handbrake.handbrake_mainfeature(hb_in_path, hb_out_path, logfile, job)
            job.eject()
        else:
            handbrake.handbrake_all(hb_in_path, hb_out_path, logfile, job)
            job.eject()

        # check if there is a new title and change all filenames
        # time.sleep(60)
        db.session.refresh(job)
        logging.debug("New Title is " + str(job.title_manual))
        if job.title_manual and not job.updated:
            newpath = utils.rename_files(hb_out_path, job)
            p = newpath
        else:
            p = hb_out_path

        # move to media directory
        if job.video_type == "movie" and job.hasnicetitle:
            # tracks = job.tracks.all()
            tracks = job.tracks.filter_by(ripped=True)
            for track in tracks:
                logging.info("Moving Movie " + str(track.filename) + " to " + str(p))
                utils.move_files(p, track.filename, job, track.main_feature)
        # move to media directory
        elif job.video_type == "series" and job.hasnicetitle:
            # tracks = job.tracks.all()
            tracks = job.tracks.filter_by(ripped=True)
            for track in tracks:
                logging.info("Moving Series " + str(track.filename) + " to " + str(p))
                utils.move_files(p, track.filename, job, False)
        else:
            logging.info("job type is " + str(job.video_type) + "not movie or series, not moving.")
            utils.scan_emby(job)

        if job.year != "0000" or job.year != "":
            final_directory = os.path.join(job.config.COMPLETED_PATH, str(typeSubFolder), str(job.title) + " (" + str(job.year) + ")")
        else:
            final_directory = os.path.join(job.config.COMPLETED_PATH, str(typeSubFolder), str(job.title))

        # Test for dvd fail permissions
        # final_directory = p
        if cfg["SET_MEDIA_PERMISSIONS"]:
            perm_result = utils.set_permissions(job, final_directory)
            logging.info("Permissions set successfully: " + str(perm_result))

        # remove empty directories
        # Same issue of removing files that have already been identified
        # TODO: fully fix this, this is only a temp fix
        if hb_out_path != final_directory:
            try:
                os.rmdir(hb_out_path)
            except OSError:
                logging.info(hb_out_path + " directory is not empty.  Skipping removal. ")
                pass

        try:
            newpath
        except NameError:
            logging.debug("'newpath' directory not found")
        else:
            logging.info("Found path " + newpath + ".  Attempting to remove it. ")
            try:
                os.rmdir(p)
            except OSError:
                logging.info(newpath + " directory is not empty.  Skipping removal. ")
                pass

        # Clean up bluray backup
        # if job.disctype == "bluray" and cfg["DELRAWFILES"]:
        if cfg["DELRAWFILES"]:
            try:
                shutil.rmtree(mkvoutpath)
            except UnboundLocalError:
                logging.debug("No raw files found to delete. ")
            except OSError:
                logging.debug("No raw files found to delete. ")

        # report errors if any
        if job.errors:
            errlist = ', '.join(job.errors)
            if cfg["NOTIFY_TRANSCODE"]:
                utils.notify(job, "ARM notification",
                             str(job.title) + " processing completed with errors. Title(s) " + str(
                                 errlist) + " failed to complete. ")
            logging.info("Transcoding completed with errors.  Title(s) " + str(errlist) + " failed to complete. ")
        else:
            if cfg["NOTIFY_TRANSCODE"]:
                utils.notify(job, "ARM notification", str(job.title) + " processing complete. ")
            logging.info("ARM processing complete")

    elif job.disctype == "music":
        if utils.rip_music(job, logfile):
            utils.notify(job, "ARM notification", "Music CD: " + str(job.label) + " processing complete. ")
            utils.scan_emby(job)
            # This shouldnt be needed. but to be safe
            job.status = "success"
            db.session.commit()
        else:
            logging.info("Music rip failed.  See previous errors.  Exiting. ")
            job.eject()
            job.status = "fail"
            db.session.commit()

    elif job.disctype == "data":
        # get filesystem in order
        datapath = os.path.join(cfg["RAW_PATH"], str(job.label))
        if (utils.make_dir(datapath)) is False:
            ts = str(round(time.time() * 100))
            datapath = os.path.join(cfg["RAW_PATH"], str(job.label) + "_" + ts)

            if (utils.make_dir(datapath)) is False:
                logging.info("Could not create data directory: " + str(datapath) + ".  Exiting ARM. ")
                sys.exit()

        if utils.rip_data(job, datapath, logfile):
            utils.notify(job, "ARM notification", "Data disc: " + str(job.label) + " copying complete. ")
            job.eject()
        else:
            logging.info("Data rip failed.  See previous errors.  Exiting.")
            job.eject()

    else:
        logging.info("Couldn't identify the disc type. Exiting without any action.")


if __name__ == "__main__":
    # Make sure all directories are fully setup
    utils.arm_setup()
    log_path = PurePath(cfg['LOGPATH'], "NAS.log")
    log_file = Path(log_path)
    if log_file.is_file():
        logging.basicConfig(filename=log_file,
                            format='[%(asctime)s] %(levelname)s ARM: %(message)s',
                            datefmt=cfg['DATE_FORMAT'], level="DEBUG")
    else:
        logging.basicConfig(filename=cfg['INSTALLPATH'] + "NAS.log",
                            format='[%(asctime)s] %(levelname)s ARM: %(message)s',
                            datefmt=cfg['DATE_FORMAT'], level="DEBUG")
    args = entry()
    devpath = "/dev/" + args.devpath
    # print(devpath)
    job = Job(devpath)
    logfile = logger.setuplogging(job)
    if utils.get_cdrom_status(devpath) != 4:
        logging.info("Drive appears to be empty or is not ready.  Exiting ARM.")
        sys.exit()
<<<<<<< HEAD
    #  Dont put out anything if we are using the empty.log
    #  This kills multiple runs. it stops the same job triggering more than once
    if logfile.find("empty.log") != -1 or logfile.find("NAS_") != -1:
=======
    # Dont put out anything if we are using the empty.log
    # This kills multiple runs. it stops the same job triggering more than once
    if logfile.find("empty.log") != -1:
>>>>>>> eba8da04
        sys.exit()

    logging.info("Starting ARM processing at " + str(datetime.datetime.now()))

    utils.check_db_version(cfg['INSTALLPATH'], cfg['DBFILE'])

    # put in db
    job.status = "active"
    job.start_time = datetime.datetime.now()
    db.session.add(job)
    db.session.commit()
    config = Config(cfg, job_id=job.job_id)
    db.session.add(config)
    db.session.commit()

    # Log version number
    with open(os.path.join(cfg["INSTALLPATH"], 'VERSION')) as version_file:
        version = version_file.read().strip()
    logging.info("ARM version: " + str(version))
    job.arm_version = version
    logging.info(("Python version: " + sys.version).replace('\n', ""))
    logging.info("User is: " + getpass.getuser())
    logger.cleanuplogs(cfg["LOGPATH"], cfg["LOGLIFE"])
    logging.info("Job: " + str(job.label))

    # a_jobs = Job.query.filter_by(status="active")
    a_jobs = db.session.query(Job).filter(Job.status.notin_(['fail', 'success'])).all()

    # Clean up abandoned jobs
    for j in a_jobs:
        if psutil.pid_exists(j.pid):
            p = psutil.Process(j.pid)
            if j.pid_hash == hash(p):
                logging.info("Job #" + str(j.job_id) + " with PID " + str(j.pid) + " is currently running.")
        else:
            logging.info("Job #" + str(j.job_id) + " with PID " + str(
                j.pid) + " has been abandoned.  Updating job status to fail.")
            j.status = "fail"
            db.session.commit()

    log_udev_params()

    try:
        main(logfile, job)
    except Exception as e:
        logging.exception("A fatal error has occurred and ARM is exiting.  See traceback below for details.")
        utils.notify(job, "ARM notification", "ARM encountered a fatal error processing " + str(
            job.title) + ". Check the logs for more details. " + str(e))
        job.status = "fail"
        job.eject()
    else:
        job.status = "success"
    finally:
        job.stop_time = datetime.datetime.now()
        joblength = job.stop_time - job.start_time
        minutes, seconds = divmod(joblength.seconds + joblength.days * 86400, 60)
        hours, minutes = divmod(minutes, 60)
        total_len = '{:d}:{:02d}:{:02d}'.format(hours, minutes, seconds)
        job.job_length = total_len
        db.session.commit()<|MERGE_RESOLUTION|>--- conflicted
+++ resolved
@@ -491,15 +491,9 @@
     if utils.get_cdrom_status(devpath) != 4:
         logging.info("Drive appears to be empty or is not ready.  Exiting ARM.")
         sys.exit()
-<<<<<<< HEAD
-    #  Dont put out anything if we are using the empty.log
-    #  This kills multiple runs. it stops the same job triggering more than once
-    if logfile.find("empty.log") != -1 or logfile.find("NAS_") != -1:
-=======
     # Dont put out anything if we are using the empty.log
     # This kills multiple runs. it stops the same job triggering more than once
     if logfile.find("empty.log") != -1:
->>>>>>> eba8da04
         sys.exit()
 
     logging.info("Starting ARM processing at " + str(datetime.datetime.now()))
