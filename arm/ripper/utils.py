--- conflicted
+++ resolved
@@ -26,11 +26,7 @@
     """
     # Pushbullet
     # pbul://{accesstoken}
-<<<<<<< HEAD
     if cfg["PB_KEY"] != "":
-=======
-    if getattr(job.config, "PB_KEY", ""):
->>>>>>> ae9c3762
         try:
             # Create an Apprise instance
             apobj = apprise.Apprise()
@@ -46,11 +42,7 @@
             logging.error("Failed sending Pushbullet apprise notification.  Continuing processing...")
     # IFTTT
     # ifttt://{WebhookID}@{Event}/
-<<<<<<< HEAD
     if cfg["IFTTT_KEY"] != "":
-=======
-    if getattr(job.config, "IFTTT_KEY", ""):
->>>>>>> ae9c3762
         try:
             # Create an Apprise instance
             apobj = apprise.Apprise()
@@ -66,11 +58,7 @@
         except:  # noqa: E722
             logging.error("Failed sending IFTTT apprise notification.  Continuing processing...")
     # PUSHOVER
-<<<<<<< HEAD
     if cfg["PO_USER_KEY"] != "":
-=======
-    if getattr(job.config, "PO_USER_KEY", ""):
->>>>>>> ae9c3762
         try:
             # Create an Apprise instance
             apobj = apprise.Apprise()
@@ -84,11 +72,7 @@
             )
         except:  # noqa: E722
             logging.error("Failed sending PUSHOVER apprise notification.  continuing  processing...")
-<<<<<<< HEAD
     if cfg["APPRISE"] != "":
-=======
-    if getattr(job.config, "APPRISE", ""):
->>>>>>> ae9c3762
         try:
             apprise_notify(cfg["APPRISE"], title, body)
             logging.debug("apprise-config: " + str(cfg["APPRISE"]))
