#!/usr/bin/env python3
"""Main routes for the A.R.M ui"""
import os
import platform
import re
import json
from pathlib import Path, PurePath

import bcrypt
import psutil
from werkzeug.exceptions import HTTPException
from werkzeug.routing import ValidationError
from flask import Flask, render_template, request, send_file, flash, \
    redirect, url_for  # noqa: F401
from flask.logging import default_handler  # noqa: F401
from flask_login import LoginManager, login_required, \
    current_user, login_user, UserMixin, logout_user  # noqa: F401
import arm.ui.utils as ui_utils
from arm.ui import app, db, constants, json_api
from arm.models import models as models
import arm.config.config as cfg
from arm.ui.forms import TitleSearchForm, ChangeParamsForm,\
    SettingsForm, UiSettingsForm, SetupForm, AbcdeForm, SystemInfoDrives
from arm.ui.metadata import get_omdb_poster
from arm.ui.serverutil import ServerUtil

ui_utils.check_db_version(cfg.arm_config['INSTALLPATH'], cfg.arm_config['DBFILE'])


login_manager = LoginManager()
login_manager.init_app(app)
# This attaches the armui_cfg globally to let the users use any bootswatch skin from cdn
armui_cfg = models.UISettings.query.get(1)
app.jinja_env.globals.update(armui_cfg=armui_cfg)

@login_manager.user_loader
def load_user(user_id):
    """
    Logged in check
    :param user_id:
    :return:
    """
    try:
        return models.User.query.get(int(user_id))
    except Exception:
        app.logger.debug("Error getting user")
        return None


@login_manager.unauthorized_handler
def unauthorized():
    """
    User isn't authorised to view the page
    :return: Page redirect
    """
    return redirect('/login')


@app.route('/error')
def was_error(error):
    """
    Catch all error page
    :return: Error page
    """
    return render_template(constants.ERROR_PAGE, title='error', error=error)


@app.route("/logout")
def logout():
    """
    Log user out
    :return:
    """
    logout_user()
    flash("logged out", "success")
    return redirect('/')


@app.route('/setup')
def setup():
    """
    This is the initial setup page for fresh installs
    This is no longer recommended for upgrades

    This function will do various checks to make sure everything can be setup for ARM
    Directory ups, create the db, etc
    """
    perm_file = Path(PurePath(cfg.arm_config['INSTALLPATH'], "installed"))
    app.logger.debug("perm " + str(perm_file))
    # Check for install file and that db is correctly setup
    if perm_file.exists() and ui_utils.setup_database(cfg['INSTALLPATH']):
        flash(f"{perm_file} exists, setup cannot continue. To re-install please delete this file.", "danger")
        return redirect("/")
    dir0 = Path(PurePath(cfg.arm_config['DBFILE']).parent)
    dir1 = Path(cfg.arm_config['RAW_PATH'])
    dir2 = Path(cfg.arm_config['TRANSCODE_PATH'])
    dir3 = Path(cfg.arm_config['COMPLETED_PATH'])
    dir4 = Path(cfg.arm_config['LOGPATH'])
    arm_directories = [dir0, dir1, dir2, dir3, dir4]

    try:
        for arm_dir in arm_directories:
            if not Path.exists(arm_dir):
                os.makedirs(arm_dir)
                flash(f"{arm_dir} was created successfully.", "success")
    except FileNotFoundError as error:
        flash(f"Creation of the directory {dir0} failed {error}", "danger")
        app.logger.debug(f"Creation of the directory failed - {error}")
    else:
        flash("Successfully created all of the ARM directories", "success")
        app.logger.debug("Successfully created all of the ARM directories")

    try:
        if ui_utils.setup_database(cfg['INSTALLPATH']):
            flash("Setup of the database was successful.", "success")
            app.logger.debug("Setup of the database was successful.")
            perm_file = Path(PurePath(cfg.arm_config['INSTALLPATH'], "installed"))
            write_permission_file = open(perm_file, "w")
            write_permission_file.write("boop!")
            write_permission_file.close()
            #define system info and load to db
            server = models.SystemInfo()
            db.session.add(server)
            db.session.commit()
            #get system drives and load to db
            #change this to pull from the OS
            drive = models.SystemDrives("CD Drive", "CD Burner", "/dev/sr0", True, "3", "2", "Classic burner")
            db.session.add(drive)
            db.session.commit()
            return redirect(constants.HOME_PAGE)
        flash("Couldn't setup database", "danger")
        app.logger.debug("Couldn't setup database")
        return redirect("/error")
    except Exception as error:
        flash(str(error))
        app.logger.debug("Setup - " + str(error))
        return redirect(constants.HOME_PAGE)


@app.route('/update_password', methods=['GET', 'POST'])
@login_required
def update_password():
    """
    updating password for the admin account
    """
    # After a login for is submitted
    form = SetupForm()
    if form.validate_on_submit():
        username = str(request.form['username']).strip()
        new_password = str(request.form['newpassword']).strip().encode('utf-8')
        user = models.User.query.filter_by(email=username).first()
        password = user.password
        hashed = user.hash
        # our new one
        login_hashed = bcrypt.hashpw(str(request.form['password']).strip().encode('utf-8'), hashed)
        if login_hashed == password:
            hashed_password = bcrypt.hashpw(new_password, hashed)
            user.password = hashed_password
            user.hash = hashed
            try:
                db.session.commit()
                flash("Password successfully updated", "success")
                return redirect("logout")
            except Exception as error:
                flash(str(error), "danger")
        else:
            flash("Password couldn't be updated. Problem with old password", "danger")
    return render_template('update_password.html', form=form)


@app.route('/login', methods=['GET', 'POST'])
def login():
    """
    Login page if login is enabled
    :return: redirect
    """
    return_redirect = None
    # if there is no user in the database
    try:
        user_list = models.User.query.all()
        # If we don't raise an exception but the usr table is empty
        if not user_list:
            app.logger.debug("No admin found")
            return_redirect = redirect(constants.SETUP_STAGE_2)
    except Exception:
        flash(constants.NO_ADMIN_ACCOUNT, "danger")
        app.logger.debug(constants.NO_ADMIN_ACCOUNT)
        return_redirect = redirect(constants.SETUP_STAGE_2)

    # if user is logged in
    if current_user.is_authenticated:
        return_redirect = redirect(constants.HOME_PAGE)

    form = SetupForm()
    if form.validate_on_submit():
        login_username = request.form['username']
        # we know there is only ever 1 admin account, so we can pull it and check against it locally
        admin = models.User.query.filter_by().first()
        app.logger.debug("user= " + str(admin))
        # our pass
        password = admin.password
        # hashed pass the user provided
        login_hashed = bcrypt.hashpw(str(request.form['password']).strip().encode('utf-8'), admin.hash)

        if login_hashed == password and login_username == admin.email:
            login_user(admin)
            app.logger.debug("user was logged in - redirecting")
            return_redirect = redirect(constants.HOME_PAGE)
        else:
            flash("Something isn't right", "danger")
    # If nothing has gone wrong give them the login page
    if return_redirect is None:
        return_redirect = render_template('login.html', form=form)
    return return_redirect


@app.route('/database')
@login_required
def database():
    """
    The main database page

    Outputs every job from the database
     this can cause serious slow-downs with + 3/4000 entries
    """

    page = request.args.get('page', 1, type=int)
    app.logger.debug(armui_cfg)
    # Check for database file
    if os.path.isfile(cfg.arm_config['DBFILE']):
        jobs = models.Job.query.order_by(db.desc(models.Job.job_id)).paginate(page,
                                                                              int(armui_cfg.database_limit), False)
    else:
        app.logger.error('ERROR: /database no database, file doesnt exist')
        jobs = {}
    return render_template('database.html', jobs=jobs.items,
                           date_format=cfg.arm_config['DATE_FORMAT'], pages=jobs)


@app.route('/json', methods=['GET'])
@login_required
def feed_json():
    """
    json mini API
    This is used for all api/ajax calls this makes thing easier to read/code for
    Adding a new function to the api is as simple as adding a new elif where GET[mode]
    is your call
    You can then add a function inside utils to deal with the request
    """
    mode = str(request.args.get('mode'))
    return_json = {'mode': mode, 'success': False}
    # Hold valid data (post/get data) we might receive from pages - not in here ? it's going to throw a key error
    valid_data = {
        'j_id': request.args.get('job'),
        'searchq': request.args.get('q'),
        'logpath': cfg.arm_config['LOGPATH'],
        'fail': 'fail',
        'success': 'success',
        'joblist': 'joblist',
        'mode': mode,
        'config_id': request.args.get('config_id'),
        'notify_id': request.args.get('notify_id')
    }
    # Valid modes that should trigger functions
    valid_modes = {
        'delete': {'funct': json_api.delete_job, 'args': ('j_id', 'mode')},
        'abandon': {'funct': json_api.abandon_job, 'args': ('j_id',)},
        'full': {'funct': json_api.generate_log, 'args': ('logpath', 'j_id')},
        'search': {'funct': json_api.search, 'args': ('searchq',)},
        'getfailed': {'funct': json_api.get_x_jobs, 'args': ('fail',)},
        'getsuccessful': {'funct': json_api.get_x_jobs, 'args': ('success',)},
        'fixperms': {'funct': ui_utils.fix_permissions, 'args': ('j_id',)},
        'joblist': {'funct': json_api.get_x_jobs, 'args': ('joblist',)},
        'send_item': {'funct': ui_utils.send_to_remote_db, 'args': ('j_id',)},
        'change_job_params': {'funct': json_api.change_job_params, 'args': ('config_id',)},
        'read_notification': {'funct': json_api.read_notification, 'args': ('notify_id',)}
    }
    if mode in valid_modes:
        args = [valid_data[x] for x in valid_modes[mode]['args']]
        app.logger.debug(args)
        return_json = valid_modes[mode]['funct'](*args)
    app.logger.debug(f"Json - {return_json}")
    return_json['notes'] = json_api.get_notifications()
    return app.response_class(response=json.dumps(return_json, indent=4, sort_keys=True),
                              status=200,
                              mimetype=constants.JSON_TYPE)


@app.route('/update_arm', methods=['POST'])
@login_required
def update_git():
    """Update arm via git command line"""
    return ui_utils.git_get_updates()


@app.route('/settings')
@login_required
def settings():
    """
    The settings page - allows the user to update the all configs of A.R.M
    without needing to open a text editor\n
    This loads slow, needs to be optimised...
    """
    # stats for info page
    with open(os.path.join(cfg.arm_config["INSTALLPATH"], 'VERSION')) as version_file:
        version = version_file.read().strip()
    failed_rips = models.Job.query.filter_by(status="fail").count()
    total_rips = models.Job.query.filter_by().count()
    movies = models.Job.query.filter_by(video_type="movie").count()
    series = models.Job.query.filter_by(video_type="series").count()
    cds = models.Job.query.filter_by(disctype="music").count()
    stats = {'python_version': platform.python_version(),
             'arm_version': version,
             'git_commit': ui_utils.get_git_revision_hash(),
             'movies_ripped': movies,
             'series_ripped': series,
             'cds_ripped': cds,
             'no_failed_jobs': failed_rips,
             'total_rips': total_rips,
             'updated': ui_utils.git_check_updates(ui_utils.get_git_revision_hash())
             }
    #System Drives (CD/DVD/Blueray drives)
    formDrive = SystemInfoDrives(request.form)
    #drives = models.SystemDrives.query.all()
    drives = db.session.query(models.SystemDrives, models.Job).filter(models.SystemDrives.job_id == models.Job.job_id).all()
    #drives = db.session.query(models.SystemDrives).join(models.SystemDrives, models.Job).filter(models.SystemDrives.job_id == models.Job.job_id).all()
    # Load up the comments.json, so we can comment the arm.yaml
    comments = ui_utils.generate_comments()
    form = SettingsForm()
<<<<<<< HEAD
    return render_template('settings.html', settings=current_cfg, ui_settings=armui_cfg,
                           form=form, formDrive=formDrive, jsoncomments=comments, abcde_cfg=abcde_cfg, stats=stats,
                           drives=drives)
=======
    return render_template('settings.html', settings=cfg.arm_config, ui_settings=armui_cfg,
                           form=form, jsoncomments=comments, abcde_cfg=cfg.abcde_config,
                           stats=stats, apprise_cfg=cfg.apprise_config)

>>>>>>> a2fcfca7

@app.route('/save_settings', methods=['POST'])
@login_required
def save_settings():
    """
    Save arm ripper settings from post
    """
    # Load up the comments.json, so we can comment the arm.yaml
    comments = ui_utils.generate_comments()
    success = False
    arm_cfg = {}
    form = SettingsForm()
    if form.validate_on_submit():
        # Build the new arm.yaml with updated values from the user
        arm_cfg = ui_utils.build_arm_cfg(request.form.to_dict(), comments)
        # Save updated arm.yaml
        with open(cfg.arm_config_path, "w") as settings_file:
            settings_file.write(arm_cfg)
            settings_file.close()
        success = True
    # If we get to here there was no post data
    return {'success': success, 'settings': cfg.arm_config, 'form': 'arm ripper settings'}


@app.route('/save_ui_settings', methods=['POST'])
@login_required
def save_ui_settings():
    """
    Save arm ui settings to db\n
    - allows the user to update the armui_settings
    This function needs to trigger a restart of flask for debugging to update the values
    """
    form = UiSettingsForm()
    success = False
    arm_ui_cfg = models.UISettings.query.get(1)
    if form.validate_on_submit():
        use_icons = (str(form.use_icons.data).strip().lower() == "true")
        save_remote_images = (str(form.save_remote_images.data).strip().lower() == "true")
        arm_ui_cfg.index_refresh = format(form.index_refresh.data)
        arm_ui_cfg.use_icons = use_icons
        arm_ui_cfg.save_remote_images = save_remote_images
        arm_ui_cfg.bootstrap_skin = format(form.bootstrap_skin.data)
        arm_ui_cfg.language = format(form.language.data)
        arm_ui_cfg.database_limit = format(form.database_limit.data)
        db.session.commit()
        success = True
    app.jinja_env.globals.update(armui_cfg=arm_ui_cfg)
    return {'success': success, 'settings': str(arm_ui_cfg), 'form': 'arm ui settings'}


@app.route('/save_abcde_settings', methods=['POST'])
@login_required
def save_abcde():
    """
    Save abcde config settings from post
    """
    success = False
    abcde_cfg_str = ""
    form = AbcdeForm()
    if form.validate():
        app.logger.debug(f"routes.save_abcde: Saving new abcde.conf: {cfg.abcde_config_path}")
        abcde_cfg_str = str(form.abcdeConfig.data).strip()
        # Save updated abcde.conf
        with open(cfg.abcde_config_path, "w") as abcde_file:
            abcde_file.write(abcde_cfg_str)
            abcde_file.close()
        success = True
    # If we get to here there was no post data
    return {'success': success, 'settings': abcde_cfg_str, 'form': 'abcde config'}


@app.route('/logs')
@login_required
def logs():
    """
    This is the main page for viewing a logfile

    this holds the XHR request that sends to other routes for the data
    """
    mode = request.args['mode']
    logfile = request.args['logfile']

    return render_template('logview.html', file=logfile, mode=mode)


@app.route('/listlogs', defaults={'path': ''})
@login_required
def listlogs(path):
    """
    The 'View logs' page - show a list of logfiles in the log folder with creation time and size
    Gives the user links to tail/arm/Full/download
    """
    base_path = cfg.arm_config['LOGPATH']
    full_path = os.path.join(base_path, path)

    # Deal with bad data
    if not os.path.exists(full_path):
        raise ValidationError

    # Get all files in directory
    files = ui_utils.get_info(full_path)
    return render_template('logfiles.html', files=files, date_format=cfg.arm_config['DATE_FORMAT'])


@app.route('/logreader')
@login_required
def logreader():
    """
    The default logreader output function

    This will display or allow downloading the requested logfile
    This is where the XHR requests are sent when viewing /logs?=logfile
    """
    log_path = cfg.arm_config['LOGPATH']
    mode = request.args.get('mode')
    # We should use the job id and not get the raw logfile from the user
    # Maybe search database and see if we can match the logname with a previous rip ?
    full_path = os.path.join(log_path, request.args.get('logfile'))
    ui_utils.validate_logfile(request.args.get('logfile'), mode, Path(full_path))

    # Only ARM logs
    if mode == "armcat":
        generate = ui_utils.generate_arm_cat(full_path)
    # Give everything / Tail
    elif mode == "full":
        generate = ui_utils.generate_full_log(full_path)
    elif mode == "download":
        return send_file(full_path, as_attachment=True)
    else:
        # No mode - error out
        raise ValidationError

    return app.response_class(generate, mimetype='text/plain')


@app.route('/activerips')
@login_required
def rips():
    """
    This no longer works properly because of the 'transcoding' status
    """
    return render_template('activerips.html', jobs=models.Job.query.filter_by(status="active"))


@app.route('/history')
@login_required
def history():
    """
    Smaller much simpler output of previously run jobs

    """
    page = request.args.get('page', 1, type=int)
    if os.path.isfile(cfg.arm_config['DBFILE']):
        # after roughly 175 entries firefox readermode will break
        # jobs = Job.query.filter_by().limit(175).all()
        jobs = models.Job.query.order_by(db.desc(models.Job.job_id)).paginate(page, 100, False)
    else:
        app.logger.error('ERROR: /history database file doesnt exist')
        jobs = {}
    app.logger.debug(f"Date format - {cfg.arm_config['DATE_FORMAT']}")

    return render_template('history.html', jobs=jobs.items,
                           date_format=cfg.arm_config['DATE_FORMAT'], pages=jobs)


@app.route('/jobdetail')
@login_required
def jobdetail():
    """
    Page for showing in-depth details about a job

    Shows Job/Config/Track class details
    displays them in a clear and easy to ready format
    """
    job_id = request.args.get('job_id')
    job = models.Job.query.get(job_id)
    tracks = job.tracks.all()
    search_results = ui_utils.metadata_selector("get_details", job.title, job.year, job.imdb_id)
    if search_results and 'Error' not in search_results:
        job.plot = search_results['Plot'] if 'Plot' in search_results else "There was a problem getting the plot"
        job.background = search_results['background_url'] if 'background_url' in search_results else None
    return render_template('jobdetail.html', jobs=job, tracks=tracks, s=search_results)


@app.route('/titlesearch')
@login_required
def title_search():
    """
    The initial search page
    """
    job_id = request.args.get('job_id')
    job = models.Job.query.get(job_id)
    form = TitleSearchForm(request.args, meta={'csrf': False})
    if form.validate():
        flash(f'Search for {request.args.get("title")}, year={request.args.get("year")}', 'success')
        return redirect(url_for('list_titles', title=request.args.get("title"),
                                year=request.args.get("year"), job_id=job_id))
    return render_template('titlesearch.html', title='Update Title', form=form, job=job)


@app.route('/changeparams')
@login_required
def changeparams():
    """
    For updating Config params or changing/correcting job.disctype manually
    """
    config_id = request.args.get('config_id')
    job = models.Job.query.get(config_id)
    config = job.config
    form = ChangeParamsForm(obj=config)
    return render_template('changeparams.html', title='Change Parameters', form=form, config=config)


@app.route('/customTitle')
@login_required
def customtitle():
    """
    For setting custom title for series with multiple discs
    """
    job_id = request.args.get('job_id')
    ui_utils.job_id_validator(job_id)
    job = models.Job.query.get(job_id)
    form = TitleSearchForm(obj=job)
    if request.args.get("title"):
        args = {
            'title': request.args.get("title"),
            'title_manual': request.args.get("title"),
            'year': request.args.get("year")
        }
        notification = models.Notifications(f"Job: {job.job_id} was updated",
                                            f'Title: {job.title} ({job.year}) was updated to '
                                            f'{request.args.get("title")} ({request.args.get("year")})')
        db.session.add(notification)
        ui_utils.database_updater(args, job)
        flash(f'Custom title changed. Title={job.title}, Year={job.year}.', "success")
        return redirect(url_for('home'))
    return render_template('customTitle.html', title='Change Title', form=form, job=job)


@app.route('/list_titles')
@login_required
def list_titles():
    """
    The search results page

    This will display the returned search results from OMDB or TMDB from the users input search
    """
    title = request.args.get('title').strip() if request.args.get('title') else ''
    year = request.args.get('year').strip() if request.args.get('year') else ''
    job_id = request.args.get('job_id').strip() if request.args.get('job_id') else ''
    if job_id == "":
        app.logger.debug("list_titles - no job supplied")
        flash(constants.NO_JOB, "danger")
        raise ValidationError
    job = models.Job.query.get(job_id)
    form = TitleSearchForm(obj=job)
    search_results = ui_utils.metadata_selector("search", title, year)
    if search_results is None or 'Error' in search_results or (
            'Search' in search_results and len(search_results['Search']) < 1):
        app.logger.debug("No results found. Trying without year")
        flash(f"No search results found for {title} ({year})<br/> Trying without year", 'danger')
        search_results = ui_utils.metadata_selector("search", title, "")

    if search_results is None or 'Error' in search_results or (
            'Search' in search_results and len(search_results['Search']) < 1):
        flash(f"No search results found for {title}", 'danger')
    return render_template('list_titles.html', results=search_results, job_id=job_id,
                           form=form, title=title, year=year)


@app.route('/gettitle')
@app.route('/select_title')
@login_required
def gettitle():
    """
    Used to display plot info from the search result page when the user clicks the title
    and to forward the user to save the selected details

    This was also used previously for the getdetails page but it no longer needed there
    """
    imdb_id = request.args.get('imdbID').strip() if request.args.get('imdbID') else None
    job_id = request.args.get('job_id').strip() if request.args.get('job_id') else None
    if imdb_id == "" or imdb_id is None:
        app.logger.debug("gettitle - no imdb supplied")
        flash("No imdb supplied", "danger")
        raise ValidationError("No imdb supplied")
    if job_id == "" or job_id is None:
        app.logger.debug("gettitle - no job supplied")
        flash(constants.NO_JOB, "danger")
        raise ValidationError(constants.NO_JOB)
    dvd_info = ui_utils.metadata_selector("get_details", None, None, imdb_id)
    return render_template('showtitle.html', results=dvd_info, job_id=job_id)


@app.route('/updatetitle')
@login_required
def updatetitle():
    """
    used to save the details from the search
    """
    # updatetitle?title=Home&amp;year=2015&amp;imdbID=tt2224026&amp;type=movie&amp;
    #  poster=http://image.tmdb.org/t/p/original/usFenYnk6mr8C62dB1MoAfSWMGR.jpg&amp;job_id=109
    job_id = request.args.get('job_id')
    job = models.Job.query.get(job_id)
    old_title = job.title
    old_year = job.year
    job.title = job.title_manual = ui_utils.clean_for_filename(request.args.get('title'))
    job.year = job.year_manual = request.args.get('year')
    job.video_type = job.video_type_manual = request.args.get('type')
    job.imdb_id = job.imdb_id_manual = request.args.get('imdbID')
    job.poster_url = job.poster_url_manual = request.args.get('poster')
    job.hasnicetitle = True
    notification = models.Notifications(f"Job: {job.job_id} was updated",
                                        f'Title: {old_title} ({old_year}) was updated to '
                                        f'{request.args.get("title")} ({request.args.get("year")})')
    db.session.add(notification)
    db.session.commit()
    flash(f'Title: {old_title} ({old_year}) was updated to '
          f'{request.args.get("title")} ({request.args.get("year")})', "success")
    return redirect("/")

@app.route('/systeminfo', methods=['POST'])
@login_required
def serverinfo():
    """
    Server System information and details on connected CD, DVD and/or BluRay Drives
    """
    #System details in class server
    server = models.SystemInfo.query.filter_by(id="1").first()
    serverutil = ServerUtil()
    serverutil.getUpdate()
    #directories
    arm_path = cfg['TRANSCODE_PATH']
    media_path = cfg['COMPLETED_PATH']
    #flags
    flags = {
        "settings": True     #show all system settings/details
    }
    #job names
    # if server.job_id:
    #     job_current = models.Job.query.filter_by(job_id=server.job_id).first()
    # if server.job_id_previous:
    #     job_previous = models.Job.query.filter_by(job_id=server.job_id).first()
    # job_details = {
    #     "title": job_current.title,
    #     "year": job_current.year,
    #     "previous_title": job_previous.title,
    #     "previous_year": job_previous.year,
    # }
    #System Drives (CD/DVD/Blueray drives)
    formDrive = SystemInfoDrives(request.form)
    if request.method == 'POST' and formDrive.validate():
        #return for POST
        app.logger.debug("Drive id: " + str(formDrive.id.data) + " Updated db description: " + formDrive.description.data)
        drive = models.SystemDrives.query.filter_by(drive_id=formDrive.id.data).first()
        drive.description = str(formDrive.description.data).strip()
        db.session.commit()
        #return to systeminfo page (refresh page)
        return redirect('/settings')
    else:
        #return for GET
        return redirect('/settings')
        #drives = models.SystemDrives.query.all()

    #return render_template('systeminfo.html', server = server, serverutil = serverutil, flags = flags,
    #                        drives = drives, formDrive = formDrive,
    #                        arm_path=arm_path, media_path=media_path)


@app.route('/')
@app.route('/index.html')
@app.route('/index')
@login_required
def home():
    """
    The main homepage showing current rips and server stats
    """
    # Force a db update
<<<<<<< HEAD
    #Microtechno9000 comment:
    #-Why is this being run on the main page/ingex?
    ui_utils.check_db_version(cfg['INSTALLPATH'], cfg['DBFILE'])

    #System details in class server
    server = models.SystemInfo.query.filter_by(id="1").first()
    serverutil = ServerUtil()
    serverutil.getUpdate()
    #System details in class server
    arm_path = cfg['TRANSCODE_PATH']
    media_path = cfg['COMPLETED_PATH']
    #flags
    flags = {
        "settings": False #don't show all system settings/details
    }
=======
    ui_utils.check_db_version(cfg.arm_config['INSTALLPATH'], cfg.arm_config['DBFILE'])

    # Hard drive space
    try:
        freegb = psutil.disk_usage(cfg.arm_config['TRANSCODE_PATH']).free
        freegb = round(freegb / 1073741824, 1)
        arm_percent = psutil.disk_usage(cfg.arm_config['TRANSCODE_PATH']).percent
        mfreegb = psutil.disk_usage(cfg.arm_config['COMPLETED_PATH']).free
        mfreegb = round(mfreegb / 1073741824, 1)
        media_percent = psutil.disk_usage(cfg.arm_config['COMPLETED_PATH']).percent
    except FileNotFoundError:
        freegb = 0
        arm_percent = 0
        mfreegb = 0
        media_percent = 0
        app.logger.debug("ARM folders not found")
        flash("There was a problem accessing the ARM folders. Please make sure you have setup ARM<br/>"
              "Setup can be started by visiting <a href=\"/setup\">setup page</a> ARM will not work correctly until"
              "until you have added an admin account", "danger")
    #  RAM
    memory = psutil.virtual_memory()
    mem_total = round(memory.total / 1073741824, 1)
    mem_free = round(memory.available / 1073741824, 1)
    mem_used = round(memory.used / 1073741824, 1)
    ram_percent = memory.percent

>>>>>>> a2fcfca7
    armname = ""
    if cfg.arm_config['ARM_NAME'] != "":
        armname = f"[{cfg.arm_config['ARM_NAME']}] - "

<<<<<<< HEAD
    if os.path.isfile(cfg['DBFILE']):
=======
    #  get out cpu info
    try:
        our_cpu = ui_utils.get_processor_name()
        cpu_usage = psutil.cpu_percent()
    except EnvironmentError:
        our_cpu = "Not found"
        cpu_usage = "0"

    try:
        temps = psutil.sensors_temperatures()
        temp = temps['coretemp'][0][1]
    except KeyError:
        temp = temps = None

    if os.path.isfile(cfg.arm_config['DBFILE']):
>>>>>>> a2fcfca7
        try:
            jobs = db.session.query(models.Job).filter(models.Job.status.notin_(['fail', 'success'])).all()
        except Exception:
            # db isn't setup
            return redirect(url_for('setup'))
    else:
        jobs = {}

<<<<<<< HEAD
    return render_template('index.html', jobs=jobs, armname=armname, children=cfg['ARM_CHILDREN'],
                        server=server, serverutil=serverutil, flags=flags, arm_path=arm_path, media_path=media_path)
=======
    return render_template('index.html', freegb=freegb, mfreegb=mfreegb,
                           arm_percent=arm_percent, media_percent=media_percent,
                           jobs=jobs, cpu=our_cpu, cputemp=temp, cpu_usage=cpu_usage,
                           ram=mem_total, ramused=mem_used, ramfree=mem_free, ram_percent=ram_percent,
                           ramdump=str(temps), armname=armname, children=cfg.arm_config['ARM_CHILDREN'])

>>>>>>> a2fcfca7

@app.route('/import_movies')
@login_required
def import_movies():
    """
    Function for finding all movies not currently tracked by ARM in the COMPLETED_PATH
    This should not be run frequently
    This causes a HUGE number of requests to OMdb\n
    :return: Outputs json - contains a dict/json of movies added and a notfound list
             that doesn't match ARM identified folder format.
    .. note:: This should eventually be moved to /json page load times are too long
    """
    my_path = cfg.arm_config['COMPLETED_PATH']
    app.logger.debug(my_path)
    movies = {0: {'notfound': {}}}
    i = 1
    movie_dirs = ui_utils.generate_file_list(my_path)
    app.logger.debug(movie_dirs)
    if len(movie_dirs) < 1:
        app.logger.debug("movie_dirs found none")

    for movie in movie_dirs:
        # will match 'Movie (0000)'
        regex = r"([\w\ \'\.\-\&\,]*?) \((\d{2,4})\)"
        # get our match
        matched = re.match(regex, movie)
        # if we can match the standard arm output format "Movie (year)"
        if matched:
            poster_image, imdb_id = get_omdb_poster(matched.group(1), matched.group(2))
            app.logger.debug(os.path.join(my_path, str(movie)))
            app.logger.debug(str(os.listdir(os.path.join(my_path, str(movie)))))
            movies[i] = ui_utils.import_movie_add(poster_image,
                                                  imdb_id, matched,
                                                  os.path.join(my_path, str(movie)))
        else:
            # If we didn't get a match assume that the directory is a main directory for other folders
            # This means we can check for "series" type movie folders e.g
            # - Lord of the rings
            #     - The Lord of the Rings The Fellowship of the Ring (2001)
            #     - The Lord of the Rings The Two Towers (2002)
            #     - The Lord of the Rings The Return of the King (2003)
            #
            sub_path = os.path.join(my_path, str(movie))
            # Go through each folder and treat it as a sub-folder of movie folder
            subfiles = ui_utils.generate_file_list(sub_path)
            for sub_movie in subfiles:
                sub_matched = re.match(regex, sub_movie)
                if sub_matched:
                    # Fix poster image and imdb_id
                    poster_image, imdb_id = get_omdb_poster(sub_matched.group(1), sub_matched.group(2))
                    app.logger.debug(os.listdir(os.path.join(sub_path, str(sub_movie))))
                    # Add the movies to the main movie dict
                    movies[i] = ui_utils.import_movie_add(poster_image,
                                                          imdb_id, sub_matched,
                                                          os.path.join(sub_path, str(sub_movie)))
                else:
                    movies[0]['notfound'][str(i)] = str(sub_movie)
            app.logger.debug(subfiles)
        i += 1
    app.logger.debug(movies)
    db.session.commit()
    movies = {k: v for k, v in movies.items() if v}
    return app.response_class(response=json.dumps(movies, indent=4, sort_keys=True),
                              status=200,
                              mimetype=constants.JSON_TYPE)


@app.route('/send_movies')
@login_required
def send_movies():
    """
    function for sending all dvd crc64 ids to off-site api
    This isn't very optimised and can be slow and causes a huge number of requests
    """
    if request.args.get('s') is None:
        return render_template('send_movies_form.html')

    job_list = db.session.query(models.Job).filter_by(hasnicetitle=True, disctype="dvd").all()
    return_job_list = [job.job_id for job in job_list]
    return render_template('send_movies.html', job_list=return_job_list)


@app.errorhandler(Exception)
def handle_exception(sent_error):
    """
    Exception handler - This breaks all of the normal debug functions \n
    :param sent_error: error
    :return: error page
    """
    # pass through HTTP errors
    if isinstance(sent_error, HTTPException):
        return sent_error

    app.logger.debug(f"Error: {sent_error}")
    if request.path.startswith('/json') or request.args.get('json'):
        app.logger.debug(f"{request.path} - {sent_error}")
        return_json = {
            'path': request.path,
            'Error': str(sent_error)
        }
        return app.response_class(response=json.dumps(return_json, indent=4, sort_keys=True),
                                  status=200,
                                  mimetype=constants.JSON_TYPE)

    return render_template(constants.ERROR_PAGE, error=sent_error), 500<|MERGE_RESOLUTION|>--- conflicted
+++ resolved
@@ -327,16 +327,12 @@
     # Load up the comments.json, so we can comment the arm.yaml
     comments = ui_utils.generate_comments()
     form = SettingsForm()
-<<<<<<< HEAD
-    return render_template('settings.html', settings=current_cfg, ui_settings=armui_cfg,
                            form=form, formDrive=formDrive, jsoncomments=comments, abcde_cfg=abcde_cfg, stats=stats,
                            drives=drives)
-=======
+    return render_template('settings.html', settings=current_cfg, ui_settings=armui_cfg,
+                           stats=stats, apprise_cfg=cfg.apprise_config)
+                           form=form, jsoncomments=comments, abcde_cfg=cfg.abcde_config,
     return render_template('settings.html', settings=cfg.arm_config, ui_settings=armui_cfg,
-                           form=form, jsoncomments=comments, abcde_cfg=cfg.abcde_config,
-                           stats=stats, apprise_cfg=cfg.apprise_config)
-
->>>>>>> a2fcfca7
 
 @app.route('/save_settings', methods=['POST'])
 @login_required
@@ -715,10 +711,9 @@
     The main homepage showing current rips and server stats
     """
     # Force a db update
-<<<<<<< HEAD
     #Microtechno9000 comment:
     #-Why is this being run on the main page/ingex?
-    ui_utils.check_db_version(cfg['INSTALLPATH'], cfg['DBFILE'])
+    ui_utils.check_db_version(cfg.arm_config['INSTALLPATH'], cfg.arm_config['DBFILE'])
 
     #System details in class server
     server = models.SystemInfo.query.filter_by(id="1").first()
@@ -731,57 +726,11 @@
     flags = {
         "settings": False #don't show all system settings/details
     }
-=======
-    ui_utils.check_db_version(cfg.arm_config['INSTALLPATH'], cfg.arm_config['DBFILE'])
-
-    # Hard drive space
-    try:
-        freegb = psutil.disk_usage(cfg.arm_config['TRANSCODE_PATH']).free
-        freegb = round(freegb / 1073741824, 1)
-        arm_percent = psutil.disk_usage(cfg.arm_config['TRANSCODE_PATH']).percent
-        mfreegb = psutil.disk_usage(cfg.arm_config['COMPLETED_PATH']).free
-        mfreegb = round(mfreegb / 1073741824, 1)
-        media_percent = psutil.disk_usage(cfg.arm_config['COMPLETED_PATH']).percent
-    except FileNotFoundError:
-        freegb = 0
-        arm_percent = 0
-        mfreegb = 0
-        media_percent = 0
-        app.logger.debug("ARM folders not found")
-        flash("There was a problem accessing the ARM folders. Please make sure you have setup ARM<br/>"
-              "Setup can be started by visiting <a href=\"/setup\">setup page</a> ARM will not work correctly until"
-              "until you have added an admin account", "danger")
-    #  RAM
-    memory = psutil.virtual_memory()
-    mem_total = round(memory.total / 1073741824, 1)
-    mem_free = round(memory.available / 1073741824, 1)
-    mem_used = round(memory.used / 1073741824, 1)
-    ram_percent = memory.percent
-
->>>>>>> a2fcfca7
     armname = ""
     if cfg.arm_config['ARM_NAME'] != "":
         armname = f"[{cfg.arm_config['ARM_NAME']}] - "
 
-<<<<<<< HEAD
-    if os.path.isfile(cfg['DBFILE']):
-=======
-    #  get out cpu info
-    try:
-        our_cpu = ui_utils.get_processor_name()
-        cpu_usage = psutil.cpu_percent()
-    except EnvironmentError:
-        our_cpu = "Not found"
-        cpu_usage = "0"
-
-    try:
-        temps = psutil.sensors_temperatures()
-        temp = temps['coretemp'][0][1]
-    except KeyError:
-        temp = temps = None
-
     if os.path.isfile(cfg.arm_config['DBFILE']):
->>>>>>> a2fcfca7
         try:
             jobs = db.session.query(models.Job).filter(models.Job.status.notin_(['fail', 'success'])).all()
         except Exception:
@@ -790,17 +739,9 @@
     else:
         jobs = {}
 
-<<<<<<< HEAD
     return render_template('index.html', jobs=jobs, armname=armname, children=cfg['ARM_CHILDREN'],
                         server=server, serverutil=serverutil, flags=flags, arm_path=arm_path, media_path=media_path)
-=======
-    return render_template('index.html', freegb=freegb, mfreegb=mfreegb,
-                           arm_percent=arm_percent, media_percent=media_percent,
-                           jobs=jobs, cpu=our_cpu, cputemp=temp, cpu_usage=cpu_usage,
-                           ram=mem_total, ramused=mem_used, ramfree=mem_free, ram_percent=ram_percent,
                            ramdump=str(temps), armname=armname, children=cfg.arm_config['ARM_CHILDREN'])
-
->>>>>>> a2fcfca7
 
 @app.route('/import_movies')
 @login_required
