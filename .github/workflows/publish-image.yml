--- conflicted
+++ resolved
@@ -40,14 +40,9 @@
                 name: Set tag for non-default branch
                 if: steps.branch-name.outputs.is_default == 'false'
                 run: |
-<<<<<<< HEAD
-                    echo "Branch name is ${{ steps.branch-name.outputs.ref_branch }}"
+                    echo "Branch name is ${{ steps.branch-name.outputs.current_branch }}"
                     echo "Main name is ${{ steps.branch-name.outputs.default_branch }}"
-                    echo "TAG=${{ steps.branch-name.outputs.ref_branch }}" >> $GITHUB_ENV
-=======
-                    echo "Branch name is ${GITHUB_REF##*/}"
-                    echo "TAG=${GITHUB_REF##*/}" >> $GITHUB_ENV
->>>>>>> 062faa27
+                    echo "TAG=${{ steps.branch-name.outputs.current_branch }}" >> $GITHUB_ENV
 
             # Workaround: https://github.com/docker/build-push-action/issues/461
             -
