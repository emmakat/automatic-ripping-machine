--- conflicted
+++ resolved
@@ -71,11 +71,8 @@
     ln -s /opt/arm/setup/51-automedia.rules /lib/udev/rules.d/
     ln -s /opt/arm/setup/.abcde.conf ~/
     cp /opt/arm/setup/arm@.service /etc/systemd/system/
-<<<<<<< HEAD
-    cp --backup=numbered /docs/arm.conf.yaml.sample arm.conf.yaml
-=======
+    cp --backup=numbered docs/arm.conf.yaml.sample arm.conf.yaml
     cp docs/arm.conf.sample arm.conf
->>>>>>> 45ba15e3
     mkdir /etc/arm/
     ln -s /opt/arm/arm.conf.yaml /etc/arm/
 
